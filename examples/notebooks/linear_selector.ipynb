{
 "cells": [
  {
   "cell_type": "markdown",
   "id": "e0354810-f942-4e4a-b4b9-bb8c083a314e",
   "metadata": {},
   "source": [
    "## `LinearSelector`, draggable selector that can optionally associated with an ipywidget."
   ]
  },
  {
   "cell_type": "code",
   "execution_count": null,
   "id": "d79bb7e0-90af-4459-8dcb-a7a21a89ef64",
   "metadata": {
    "tags": []
   },
   "outputs": [],
   "source": [
    "import fastplotlib as fpl\n",
    "from fastplotlib.graphics.selectors import Synchronizer\n",
    "\n",
    "import numpy as np\n",
    "from ipywidgets import VBox, IntSlider, FloatSlider\n",
    "\n",
    "plot = fpl.Plot()\n",
    "\n",
    "# data to plot\n",
    "xs = np.linspace(0, 100, 1000)\n",
    "sine = np.sin(xs) * 20\n",
    "\n",
    "# make sine along x axis\n",
    "sine_graphic = plot.add_line(np.column_stack([xs, sine]).astype(np.float32))\n",
    "\n",
    "# make some selectors\n",
    "selector = sine_graphic.add_linear_selector()\n",
    "selector2 = sine_graphic.add_linear_selector(20)\n",
    "selector3 = sine_graphic.add_linear_selector(40)\n",
    "\n",
    "ss = Synchronizer(selector, selector2, selector3)\n",
    "\n",
    "def set_color_at_index(ev):\n",
    "    # changes the color at the index where the slider is\n",
    "    ix = ev.pick_info[\"selected_index\"]\n",
    "    g = ev.pick_info[\"graphic\"].parent\n",
    "    g.colors[ix] = \"green\"\n",
    "\n",
    "selector.selection.add_event_handler(set_color_at_index)\n",
    "\n",
    "# fastplotlib LineSelector can make an ipywidget slider and return it :D \n",
    "ipywidget_slider = selector.make_ipywidget_slider()\n",
    "ipywidget_slider.description = \"slider1\"\n",
    "\n",
    "# or you can make your own ipywidget sliders and connect them to the linear selector\n",
    "ipywidget_slider2 = IntSlider(min=0, max=100, description=\"slider2\")\n",
    "ipywidget_slider3 = FloatSlider(min=0, max=100, description=\"slider3\")\n",
    "\n",
    "selector2.add_ipywidget_handler(ipywidget_slider2, step=5)\n",
    "selector3.add_ipywidget_handler(ipywidget_slider3, step=0.1)\n",
    "\n",
    "plot.auto_scale()\n",
    "plot.show()\n",
<<<<<<< HEAD
    "VBox([plot.show(sidecar=False), ipywidget_slider])"
   ]
  },
  {
   "cell_type": "code",
   "execution_count": null,
   "id": "a632c8ee-2d4c-44fc-9391-7b2880223fdb",
   "metadata": {
    "tags": []
   },
   "outputs": [],
   "source": [
    "selector.step = 0.1"
=======
    "VBox([plot.show(), ipywidget_slider, ipywidget_slider2, ipywidget_slider3])"
>>>>>>> 0f5655ce
   ]
  },
  {
   "cell_type": "markdown",
   "id": "2c49cdc2-0555-410c-ae2e-da36c3bf3bf0",
   "metadata": {},
   "source": [
    "### Drag linear selectors with the mouse, hold \"Shift\" to synchronize movement of all the selectors"
   ]
  },
  {
   "cell_type": "markdown",
   "id": "69057edd-7e23-41e7-a284-ac55df1df5d9",
   "metadata": {},
   "source": [
    "## Also works for line collections"
   ]
  },
  {
   "cell_type": "code",
   "execution_count": null,
   "id": "1a3b98bd-7139-48d9-bd70-66c500cd260d",
   "metadata": {
    "tags": []
   },
   "outputs": [],
   "source": [
    "sines = [sine] * 10\n",
    "\n",
    "plot = fpl.Plot()\n",
    "\n",
    "sine_stack = plot.add_line_stack(sines)\n",
    "\n",
    "colors = \"y\", \"blue\", \"red\", \"green\"\n",
    "\n",
    "selectors = list()\n",
    "for i, c in enumerate(colors):\n",
    "    sel = sine_stack.add_linear_selector(i * 100, color=c, name=str(i))\n",
    "    selectors.append(sel)\n",
    "    \n",
    "ss = Synchronizer(*selectors)\n",
    "\n",
    "plot.show()"
   ]
  },
  {
   "cell_type": "code",
   "execution_count": null,
   "id": "b6c2d9d6-ffe0-484c-a550-cafb44fa8465",
   "metadata": {},
   "outputs": [],
   "source": []
  }
 ],
 "metadata": {
  "kernelspec": {
   "display_name": "Python 3 (ipykernel)",
   "language": "python",
   "name": "python3"
  },
  "language_info": {
   "codemirror_mode": {
    "name": "ipython",
    "version": 3
   },
   "file_extension": ".py",
   "mimetype": "text/x-python",
   "name": "python",
   "nbconvert_exporter": "python",
   "pygments_lexer": "ipython3",
   "version": "3.11.4"
  }
 },
 "nbformat": 4,
 "nbformat_minor": 5
}<|MERGE_RESOLUTION|>--- conflicted
+++ resolved
@@ -2,7 +2,7 @@
  "cells": [
   {
    "cell_type": "markdown",
-   "id": "e0354810-f942-4e4a-b4b9-bb8c083a314e",
+   "id": "a06e1fd9-47df-42a3-a76c-19e23d7b89fd",
    "metadata": {},
    "source": [
     "## `LinearSelector`, draggable selector that can optionally associated with an ipywidget."
@@ -11,10 +11,8 @@
   {
    "cell_type": "code",
    "execution_count": null,
-   "id": "d79bb7e0-90af-4459-8dcb-a7a21a89ef64",
-   "metadata": {
-    "tags": []
-   },
+   "id": "eb95ba19-14b5-4bf4-93d9-05182fa500cb",
+   "metadata": {},
    "outputs": [],
    "source": [
     "import fastplotlib as fpl\n",
@@ -59,29 +57,22 @@
     "selector3.add_ipywidget_handler(ipywidget_slider3, step=0.1)\n",
     "\n",
     "plot.auto_scale()\n",
-    "plot.show()\n",
-<<<<<<< HEAD
-    "VBox([plot.show(sidecar=False), ipywidget_slider])"
+    "plot.show(vbox=[ipywidget_slider])"
    ]
   },
   {
    "cell_type": "code",
    "execution_count": null,
-   "id": "a632c8ee-2d4c-44fc-9391-7b2880223fdb",
-   "metadata": {
-    "tags": []
-   },
+   "id": "7ab9f141-f92f-4c4c-808b-97dafd64ca25",
+   "metadata": {},
    "outputs": [],
    "source": [
     "selector.step = 0.1"
-=======
-    "VBox([plot.show(), ipywidget_slider, ipywidget_slider2, ipywidget_slider3])"
->>>>>>> 0f5655ce
    ]
   },
   {
    "cell_type": "markdown",
-   "id": "2c49cdc2-0555-410c-ae2e-da36c3bf3bf0",
+   "id": "3b0f448f-bbe4-4b87-98e3-093f561c216c",
    "metadata": {},
    "source": [
     "### Drag linear selectors with the mouse, hold \"Shift\" to synchronize movement of all the selectors"
@@ -89,7 +80,7 @@
   },
   {
    "cell_type": "markdown",
-   "id": "69057edd-7e23-41e7-a284-ac55df1df5d9",
+   "id": "c6f041b7-8779-46f1-8454-13cec66f53fd",
    "metadata": {},
    "source": [
     "## Also works for line collections"
@@ -98,10 +89,8 @@
   {
    "cell_type": "code",
    "execution_count": null,
-   "id": "1a3b98bd-7139-48d9-bd70-66c500cd260d",
-   "metadata": {
-    "tags": []
-   },
+   "id": "e36da217-f82a-4dfa-9556-1f4a2c7c4f1c",
+   "metadata": {},
    "outputs": [],
    "source": [
     "sines = [sine] * 10\n",
@@ -125,7 +114,7 @@
   {
    "cell_type": "code",
    "execution_count": null,
-   "id": "b6c2d9d6-ffe0-484c-a550-cafb44fa8465",
+   "id": "71ae4fca-f644-4d4f-8f32-f9d069bbc2f1",
    "metadata": {},
    "outputs": [],
    "source": []
@@ -147,7 +136,7 @@
    "name": "python",
    "nbconvert_exporter": "python",
    "pygments_lexer": "ipython3",
-   "version": "3.11.4"
+   "version": "3.11.3"
   }
  },
  "nbformat": 4,
