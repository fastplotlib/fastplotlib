# Configuration file for the Sphinx documentation builder.
#
# For the full list of built-in configuration values, see the documentation:
# https://www.sphinx-doc.org/en/master/usage/configuration.html

import os

# need to force offscreen rendering before importing fpl
# otherwise fpl tries to select glfw canvas
os.environ["WGPU_FORCE_OFFSCREEN"] = "1"

import fastplotlib
from pygfx.utils.gallery_scraper import find_examples_for_gallery
from pathlib import Path
import sys
from sphinx_gallery.sorting import ExplicitOrder
import imageio.v3 as iio

ROOT_DIR = Path(__file__).parents[1].parents[0]  # repo root
EXAMPLES_DIR = Path.joinpath(ROOT_DIR, "examples", "desktop")

sys.path.insert(0, str(ROOT_DIR))

# -- Project information -----------------------------------------------------
# https://www.sphinx-doc.org/en/master/usage/configuration.html#project-information

project = "fastplotlib"
copyright = "2023, Kushal Kolar, Caitlin Lewis"
author = "Kushal Kolar, Caitlin Lewis"
release = fastplotlib.__version__

# -- General configuration ---------------------------------------------------
# https://www.sphinx-doc.org/en/master/usage/configuration.html#general-configuration

extensions = [
    "sphinx.ext.napoleon",
    "sphinx.ext.autodoc",
    "sphinx.ext.autosummary",
    "sphinx.ext.intersphinx",
    "sphinx.ext.viewcode",
    "sphinx_copybutton",
    "sphinx_design",
<<<<<<< HEAD
    "sphinx_gallery.gen_gallery"
=======
>>>>>>> 815e8b3f
]

sphinx_gallery_conf = {
    "gallery_dirs": "_gallery",
    "backreferences_dir": "_gallery/backreferences",
    "doc_module": ("fastplotlib",),
    "image_scrapers": ("pygfx",),
    "remove_config_comments": True,
    "subsection_order": ExplicitOrder(
        [
            "../../examples/desktop/image",
            "../../examples/desktop/gridplot",
            "../../examples/desktop/line",
            "../../examples/desktop/line_collection",
            "../../examples/desktop/scatter",
            "../../examples/desktop/heatmap",
            "../../examples/desktop/misc"
        ]
    ),
    "ignore_pattern": r'__init__\.py',
    "nested_sections": False,
    "thumbnail_size": (250, 250)
}

extra_conf = find_examples_for_gallery(EXAMPLES_DIR)
sphinx_gallery_conf.update(extra_conf)

# download imageio examples for the gallery
iio.imread("imageio:clock.png")
iio.imread("imageio:astronaut.png")
iio.imread("imageio:coffee.png")
iio.imread("imageio:hubble_deep_field.png")

autosummary_generate = True

templates_path = ["_templates"]
exclude_patterns = []

napoleon_custom_sections = ["Features"]

# -- Options for HTML output -------------------------------------------------
# https://www.sphinx-doc.org/en/master/usage/configuration.html#options-for-html-output

html_theme = "furo"

html_static_path = ["_static"]
html_logo = "_static/logo.png"
html_title = f"v{release}"

autodoc_member_order = "groupwise"
autoclass_content = "both"
add_module_names = False

autodoc_typehints = "description"
autodoc_typehints_description_target = "documented_params"

intersphinx_mapping = {
    "python": ("https://docs.python.org/3", None),
    "numpy": ("https://numpy.org/doc/stable/", None),
<<<<<<< HEAD
    "pygfx": ("https://pygfx.com/stable/", None),
=======
    "pygfx": ("https://pygfx.com/latest", None),
>>>>>>> 815e8b3f
    "wgpu": ("https://wgpu-py.readthedocs.io/en/latest", None),
}

html_theme_options = {
    "source_repository": "https://github.com/fastplotlib/fastplotlib",
    "source_branch": "main",
    "source_directory": "docs/",
}<|MERGE_RESOLUTION|>--- conflicted
+++ resolved
@@ -40,10 +40,7 @@
     "sphinx.ext.viewcode",
     "sphinx_copybutton",
     "sphinx_design",
-<<<<<<< HEAD
     "sphinx_gallery.gen_gallery"
-=======
->>>>>>> 815e8b3f
 ]
 
 sphinx_gallery_conf = {
@@ -103,11 +100,7 @@
 intersphinx_mapping = {
     "python": ("https://docs.python.org/3", None),
     "numpy": ("https://numpy.org/doc/stable/", None),
-<<<<<<< HEAD
-    "pygfx": ("https://pygfx.com/stable/", None),
-=======
     "pygfx": ("https://pygfx.com/latest", None),
->>>>>>> 815e8b3f
     "wgpu": ("https://wgpu-py.readthedocs.io/en/latest", None),
 }
 
