# Configuration file for the Sphinx documentation builder.
#
# For the full list of built-in configuration values, see the documentation:
# https://www.sphinx-doc.org/en/master/usage/configuration.html

import os

# need to force offscreen rendering before importing fpl
# otherwise fpl tries to select glfw canvas
os.environ["WGPU_FORCE_OFFSCREEN"] = "1"

import fastplotlib
from pygfx.utils.gallery_scraper import find_examples_for_gallery
from pathlib import Path
import sys
from sphinx_gallery.sorting import ExplicitOrder
import imageio.v3 as iio

ROOT_DIR = Path(__file__).parents[1].parents[0]  # repo root
EXAMPLES_DIR = Path.joinpath(ROOT_DIR, "examples", "desktop")

sys.path.insert(0, str(ROOT_DIR))

# -- Project information -----------------------------------------------------
# https://www.sphinx-doc.org/en/master/usage/configuration.html#project-information

project = "fastplotlib"
copyright = "2024, Kushal Kolar, Caitlin Lewis"
author = "Kushal Kolar, Caitlin Lewis"
release = fastplotlib.__version__

# -- General configuration ---------------------------------------------------
# https://www.sphinx-doc.org/en/master/usage/configuration.html#general-configuration

extensions = [
    "sphinx.ext.napoleon",
    "sphinx.ext.autodoc",
    "sphinx.ext.autosummary",
    "sphinx.ext.intersphinx",
    "sphinx.ext.viewcode",
    "sphinx_copybutton",
    "sphinx_design",
    "sphinx_gallery.gen_gallery"
]

sphinx_gallery_conf = {
    "gallery_dirs": "_gallery",
    "backreferences_dir": "_gallery/backreferences",
    "doc_module": ("fastplotlib",),
    "image_scrapers": ("pygfx",),
    "remove_config_comments": True,
    "subsection_order": ExplicitOrder(
        [
            "../../examples/desktop/image",
            "../../examples/desktop/gridplot",
            "../../examples/desktop/line",
            "../../examples/desktop/line_collection",
            "../../examples/desktop/scatter",
            "../../examples/desktop/heatmap",
            "../../examples/desktop/misc",
            "../../examples/desktop/selectors",
        ]
    ),
    "ignore_pattern": r'__init__\.py',
    "nested_sections": False,
    "thumbnail_size": (250, 250)
}

extra_conf = find_examples_for_gallery(EXAMPLES_DIR)
sphinx_gallery_conf.update(extra_conf)

# download imageio examples for the gallery
iio.imread("imageio:clock.png")
iio.imread("imageio:astronaut.png")
iio.imread("imageio:coffee.png")
iio.imread("imageio:hubble_deep_field.png")

autosummary_generate = True

templates_path = ["_templates"]
exclude_patterns = []

napoleon_custom_sections = ["Features"]

# -- Options for HTML output -------------------------------------------------
# https://www.sphinx-doc.org/en/master/usage/configuration.html#options-for-html-output

html_theme = "furo"

html_static_path = ["_static"]
html_logo = "_static/logo.png"
html_title = f"v{release}"

autodoc_member_order = "groupwise"
autoclass_content = "both"
add_module_names = False

autodoc_typehints = "description"
autodoc_typehints_description_target = "documented_params"

intersphinx_mapping = {
    "python": ("https://docs.python.org/3", None),
    "numpy": ("https://numpy.org/doc/stable/", None),
<<<<<<< HEAD
    "pygfx": ("https://docs.pygfx.org/stable/", None),
=======
    "pygfx": ("https://pygfx.org/stable", None),
>>>>>>> 68cf50b3
    "wgpu": ("https://wgpu-py.readthedocs.io/en/latest", None),
    "fastplotlib": ("https://fastplotlib.readthedocs.io/en/latest/", None),
}

html_theme_options = {
    "source_repository": "https://github.com/fastplotlib/fastplotlib",
    "source_branch": "main",
    "source_directory": "docs/",
}<|MERGE_RESOLUTION|>--- conflicted
+++ resolved
@@ -101,11 +101,7 @@
 intersphinx_mapping = {
     "python": ("https://docs.python.org/3", None),
     "numpy": ("https://numpy.org/doc/stable/", None),
-<<<<<<< HEAD
     "pygfx": ("https://docs.pygfx.org/stable/", None),
-=======
-    "pygfx": ("https://pygfx.org/stable", None),
->>>>>>> 68cf50b3
     "wgpu": ("https://wgpu-py.readthedocs.io/en/latest", None),
     "fastplotlib": ("https://fastplotlib.readthedocs.io/en/latest/", None),
 }
