--- conflicted
+++ resolved
@@ -1,9 +1,5 @@
-<<<<<<< HEAD
 import traceback
 from datetime import datetime
-=======
-import itertools
->>>>>>> 6712c412
 from itertools import product
 import numpy as np
 from typing import *
@@ -338,11 +334,9 @@
         self.maintain_aspect_button.style.font_weight = "bold"
         self.flip_camera_button = Button(value=False, disabled=False, icon='sync-alt',
                                          layout=Layout(width='auto'), tooltip='flip')
-<<<<<<< HEAD
+
         self.record_button = ToggleButton(value=False, disabled=False, icon='video',
                                           layout=Layout(width='auto'), tooltip='record')
-=======
->>>>>>> 6712c412
 
         positions = list(product(range(self.plot.shape[0]), range(self.plot.shape[1])))
         values = list()
@@ -358,10 +352,7 @@
                             self.panzoom_controller_button,
                             self.maintain_aspect_button,
                             self.flip_camera_button,
-<<<<<<< HEAD
                             self.record_button,
-=======
->>>>>>> 6712c412
                             self.dropdown])
 
         self.panzoom_controller_button.observe(self.panzoom_control, 'value')
@@ -369,10 +360,7 @@
         self.center_scene_button.on_click(self.center_scene)
         self.maintain_aspect_button.observe(self.maintain_aspect, 'value')
         self.flip_camera_button.on_click(self.flip_camera)
-<<<<<<< HEAD
         self.record_button.observe(self.record_plot, 'value')
-=======
->>>>>>> 6712c412
 
         self.plot.renderer.add_event_handler(self.update_current_subplot, "click")
 
@@ -403,11 +391,7 @@
 
     def flip_camera(self, obj):
         current = self.current_subplot
-<<<<<<< HEAD
-        current.camera.scale.y = -1 * current.camera.scale.y
-=======
         current.camera.world.scale_y *= -1
->>>>>>> 6712c412
 
     def update_current_subplot(self, ev):
         for subplot in self.plot:
@@ -420,7 +404,6 @@
                     self.dropdown.value = subplot.name
                 self.panzoom_controller_button.value = subplot.controller.enabled
                 self.maintain_aspect_button.value = subplot.camera.maintain_aspect
-<<<<<<< HEAD
 
     def record_plot(self, obj):
         if self.record_button.value:
@@ -430,7 +413,4 @@
                 traceback.print_exc()
                 self.record_button.value = False
         else:
-            self.plot.record_stop()
-
-=======
->>>>>>> 6712c412
+            self.plot.record_stop()