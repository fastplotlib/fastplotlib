--- conflicted
+++ resolved
@@ -8,12 +8,9 @@
 from wgpu.gui.auto import WgpuCanvas
 from ._defaults import create_controller
 from ._subplot import Subplot
-<<<<<<< HEAD
 from ipywidgets import HBox, Layout, Button, ToggleButton, VBox, Dropdown
 from wgpu.gui.jupyter import JupyterWgpuCanvas
-=======
 from ._record_mixin import RecordMixin
->>>>>>> 162910a8
 
 
 def to_array(a) -> np.ndarray:
@@ -280,8 +277,9 @@
 
         for subplot in self:
             subplot.auto_scale(maintain_aspect=True, zoom=0.95)
-
-<<<<<<< HEAD
+        
+        self.canvas.set_logical_size(*self._starting_size)
+
         # check if in jupyter notebook or not
         if not isinstance(self.canvas, JupyterWgpuCanvas):
             return self.canvas
@@ -293,11 +291,6 @@
             return VBox([self.canvas, self.toolbar])
         else:
             return self.canvas
-=======
-        self.canvas.set_logical_size(*self._starting_size)
-
-        return self.canvas
->>>>>>> 162910a8
 
     def close(self):
         self.canvas.close()
