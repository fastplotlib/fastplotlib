from pathlib import Path

from .layouts import Plot, GridPlot
from .graphics import *
from .graphics.selectors import *
<<<<<<< HEAD
from .legends import *
=======
from .utils import _notebook_print_banner, config
>>>>>>> a8b021a3

from wgpu.gui.auto import run

try:
    import ipywidgets
except (ModuleNotFoundError, ImportError):
    pass
else:
    from .widgets import ImageWidget

from wgpu.backends.wgpu_native import enumerate_adapters

adapters = [a.request_adapter_info() for a in enumerate_adapters()]

if len(adapters) < 1:
    raise IndexError(
        "No WGPU adapters found, fastplotlib will not work."
    )

_notebook_print_banner()

with open(Path(__file__).parent.joinpath("VERSION"), "r") as f:
    __version__ = f.read().split("\n")[0]

__all__ = [
    "Plot",
    "GridPlot",
    "run",
    "ImageWidget",
    "Legend",
]<|MERGE_RESOLUTION|>--- conflicted
+++ resolved
@@ -3,11 +3,7 @@
 from .layouts import Plot, GridPlot
 from .graphics import *
 from .graphics.selectors import *
-<<<<<<< HEAD
 from .legends import *
-=======
-from .utils import _notebook_print_banner, config
->>>>>>> a8b021a3
 
 from wgpu.gui.auto import run
 
