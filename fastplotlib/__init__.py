--- conflicted
+++ resolved
@@ -4,20 +4,15 @@
 from .graphics import *
 from .graphics.selectors import *
 from .legends import *
-<<<<<<< HEAD
 from .widgets import ImageWidget
-=======
 from .utils import _notebook_print_banner, config
->>>>>>> 97dd7581
 
 from wgpu.gui.auto import run
 from wgpu.backends.wgpu_native import enumerate_adapters
 
-<<<<<<< HEAD
-=======
+
 with open(Path(__file__).parent.joinpath("VERSION"), "r") as f:
     __version__ = f.read().split("\n")[0]
->>>>>>> 97dd7581
 
 adapters = [a.request_adapter_info() for a in enumerate_adapters()]
 
