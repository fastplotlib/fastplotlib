import pygfx
from pygfx import Scene, OrthographicCamera, PerspectiveCamera, PanZoomController, Viewport, AxesHelper, GridHelper
<<<<<<< HEAD
from .defaults import create_camera, create_controller
from .graphics import Heatmap
=======
from .defaults import camera_types, controller_types
>>>>>>> f4d25bad
from typing import *
from wgpu.gui.auto import WgpuCanvas
from warnings import warn
from math import copysign
from textwrap import indent


class Subplot:
    def __init__(
            self,
            position: Tuple[int, int] = None,
            parent_dims: Tuple[int, int] = None,
            camera: str = '2d',
            controller: Union[pygfx.PanZoomController, pygfx.OrbitOrthoController] = None,
            canvas: WgpuCanvas = None,
            renderer: pygfx.Renderer = None,
            **kwargs
    ):
        self.scene: pygfx.Scene = pygfx.Scene()

        self._graphics = list()

        if canvas is None:
            canvas = WgpuCanvas()

        if renderer is None:
            renderer = pygfx.renderers.WgpuRenderer(canvas)

        self.canvas = canvas
        self.renderer = renderer

        if "name" in kwargs.keys():
            self.name = kwargs["name"]
        else:
            self.name = None

        if position is None:
            position = (0, 0)
        self.position: Tuple[int, int] = position

        if parent_dims is None:
            parent_dims = (1, 1)

        self.nrows, self.ncols = parent_dims

        self.camera: Union[pygfx.OrthographicCamera, pygfx.PerspectiveCamera] = create_camera(camera)

        if controller is None:
            controller = create_controller(camera)
        self.controller: Union[pygfx.PanZoomController, pygfx.OrbitOrthoController] = controller

        # might be better as an attribute of GridPlot
        # but easier to iterate when in same object as camera and scene
        self.viewport: pygfx.Viewport = pygfx.Viewport(renderer)

        self.controller.add_default_event_handlers(
            self.viewport,
            self.camera
        )

        self._axes: AxesHelper = AxesHelper(size=100)
        for arrow in self._axes.children:
            self._axes.remove(arrow)

        self._grid: GridHelper = GridHelper(size=100, thickness=1)

        self._animate_funcs = list()

        self.renderer.add_event_handler(self._produce_rect, "resize")

    def _produce_rect(self, *args):#, w, h):
        i, j = self.position

        w, h = self.renderer.logical_size

        spacing = 2  # spacing in pixels

        self.viewport.rect = [
            ((w / self.ncols) + ((j - 1) * (w / self.ncols))) + spacing,
            ((h / self.nrows) + ((i - 1) * (h / self.nrows))) + spacing,
            (w / self.ncols) - spacing,
            (h / self.nrows) - spacing
        ]

    def animate(self, canvas_dims: Tuple[int, int] = None):
        self.controller.update_camera(self.camera)
        self.viewport.render(self.scene, self.camera)

        for f in self._animate_funcs:
            f()

    def add_animations(self, funcs: List[callable]):
        self._animate_funcs += funcs

    def add_graphic(self, graphic, center: bool = True):
        if graphic.name is not None:  # skip for those that have no name
            graphic_names = list()

            for g in self._graphics:
                graphic_names.append(g.name)

            if graphic.name in graphic_names:
                raise ValueError(f"graphics must have unique names, current graphic names are:\n {graphic_names}")

        self._graphics.append(graphic)
        self.scene.add(graphic.world_object)

        if center:
            self.center_graphic(graphic)

    def _refresh_camera(self):
        self.controller.update_camera(self.camera)
        if sum(self.renderer.logical_size) > 0:
            scene_lsize = self.viewport.rect[2], self.viewport.rect[3]
        else:
            scene_lsize = (1, 1)

        self.camera.set_view_size(*scene_lsize)
        self.camera.update_projection_matrix()

    def center_graphic(self, graphic, zoom: float = 1.3):
        if not isinstance(self.camera, pygfx.OrthographicCamera):
            warn("`center_graphic()` not yet implemented for `PerspectiveCamera`")
            return

        self._refresh_camera()

        self.controller.show_object(self.camera, graphic.world_object)

        self.controller.zoom(zoom)

    def center_scene(self, zoom: float = 1.3):
        if not len(self.scene.children) > 0:
            return

        if not isinstance(self.camera, pygfx.OrthographicCamera):
            warn("`center_scene()` not yet implemented for `PerspectiveCamera`")
            return

        self._refresh_camera()

        self.controller.show_object(self.camera, self.scene)

        self.controller.zoom(zoom)

    def set_axes_visibility(self, visible: bool):
        if visible:
            self.scene.add(self._axes)
        else:
            self.scene.remove(self._axes)

    def set_grid_visibility(self, visible: bool):
        if visible:
            self.scene.add(self._grid)
        else:
            self.scene.remove(self._grid)

    def remove_graphic(self, graphic):
        self.scene.remove(graphic.world_object)

    def get_graphics(self):
        return self._graphics

    def __getitem__(self, name: str):
        for graphic in self._graphics:
            if graphic.name == name:
                return graphic

        graphic_names = list()
        for g in self._graphics:
            graphic_names.append(g.name)
        raise IndexError(f"no graphic of given name, the current graphics are:\n {graphic_names}")

    def __repr__(self):
        newline = "\n  "
        if self.name is not None:
            return f"'{self.name}' fastplotlib.{self.__class__.__name__} @ {hex(id(self))}\n" \
                   f"Graphics: \n  " \
                   f"{newline.join(graphic.__repr__() for graphic in self.get_graphics())}"
        else:
            return f"fastplotlib.{self.__class__.__name__} @ {hex(id(self))} \n" \
                   f"Graphics: \n  " \
                   f"{newline.join(graphic.__repr__() for graphic in self.get_graphics())}"
<|MERGE_RESOLUTION|>--- conflicted
+++ resolved
@@ -1,11 +1,6 @@
 import pygfx
 from pygfx import Scene, OrthographicCamera, PerspectiveCamera, PanZoomController, Viewport, AxesHelper, GridHelper
-<<<<<<< HEAD
 from .defaults import create_camera, create_controller
-from .graphics import Heatmap
-=======
-from .defaults import camera_types, controller_types
->>>>>>> f4d25bad
 from typing import *
 from wgpu.gui.auto import WgpuCanvas
 from warnings import warn
