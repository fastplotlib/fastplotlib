from typing import Any

import numpy as np

import pygfx
from ._base import Graphic
from .features import (
    VertexPositions,
    VertexColors,
    UniformColor,
    VertexCmap,
    PointsSizesFeature,
    SizeSpace,
)


class PositionsGraphic(Graphic):
    """Base class for LineGraphic and ScatterGraphic"""

    @property
    def data(self) -> VertexPositions:
        """Get or set the graphic's data"""
        return self._data

    @data.setter
    def data(self, value):
        self._data[:] = value

    @property
    def colors(self) -> VertexColors | pygfx.Color:
        """Get or set the colors"""
        if isinstance(self._colors, VertexColors):
            return self._colors

        elif isinstance(self._colors, UniformColor):
            return self._colors.value

    @colors.setter
    def colors(self, value: str | np.ndarray | tuple[float] | list[float] | list[str]):
        if isinstance(self._colors, VertexColors):
            self._colors[:] = value

        elif isinstance(self._colors, UniformColor):
            self._colors.set_value(self, value)

    @property
    def cmap(self) -> VertexCmap:
        """
        Control the cmap or cmap transform

        For supported colormaps see the ``cmap`` library catalogue: https://cmap-docs.readthedocs.io/en/stable/catalog/
        """
        return self._cmap

    @cmap.setter
    def cmap(self, name: str):
        if self._cmap is None:
            raise BufferError("Cannot use cmap with uniform_colors=True")

        self._cmap[:] = name

    @property
    def size_space(self):
        """
        The coordinate space in which the size is expressed ('screen', 'world', 'model')

        See https://docs.pygfx.org/stable/_autosummary/utils/utils/enums/pygfx.utils.enums.CoordSpace.html#pygfx.utils.enums.CoordSpace for available options.
        """
        return self._size_space.value

    @size_space.setter
    def size_space(self, value: str):
        self._size_space.set_value(self, value)

    def __init__(
        self,
        data: Any,
        colors: str | np.ndarray | tuple[float] | list[float] | list[str] = "w",
        uniform_color: bool = False,
        alpha: float = 1.0,
        cmap: str | VertexCmap = None,
        cmap_transform: np.ndarray = None,
        isolated_buffer: bool = True,
        size_space: str = "screen",
        *args,
        **kwargs,
    ):
        if isinstance(data, VertexPositions):
            self._data = data
        else:
            self._data = VertexPositions(data, isolated_buffer=isolated_buffer)

        if cmap_transform is not None and cmap is None:
            raise ValueError("must pass `cmap` if passing `cmap_transform`")

        if cmap is not None:
            # if a cmap is specified it overrides colors argument
            if uniform_color:
                raise TypeError("Cannot use cmap if uniform_color=True")

            if isinstance(cmap, str):
                # make colors from cmap
                if isinstance(colors, VertexColors):
                    # share buffer with existing colors instance for the cmap
                    self._colors = colors
                    self._colors._shared += 1
                else:
                    # create vertex colors buffer
                    self._colors = VertexColors("w", n_colors=self._data.value.shape[0])
                    # make cmap using vertex colors buffer
                    self._cmap = VertexCmap(
                        self._colors,
                        cmap_name=cmap,
                        transform=cmap_transform,
                    )
            elif isinstance(cmap, VertexCmap):
                # use existing cmap instance
                self._cmap = cmap
                self._colors = cmap._vertex_colors
            else:
                raise TypeError(
                    "`cmap` argument must be a <str> cmap name or an existing `VertexCmap` instance"
                )
        else:
            # no cmap given
            if isinstance(colors, VertexColors):
                # share buffer with existing colors instance
                self._colors = colors
                self._colors._shared += 1
                # blank colormap instance
                self._cmap = VertexCmap(self._colors, cmap_name=None, transform=None)
            else:
                if uniform_color:
                    if not isinstance(colors, str):  # not a single color
                        if not len(colors) in [3, 4]:  # not an RGB(A) array
                            raise TypeError(
                                "must pass a single color if using `uniform_colors=True`"
                            )
                    self._colors = UniformColor(colors)
                    self._cmap = None
                else:
                    self._colors = VertexColors(
                        colors, n_colors=self._data.value.shape[0]
                    )
                    self._cmap = VertexCmap(
                        self._colors, cmap_name=None, transform=None
                    )

        self._size_space = SizeSpace(size_space)
<<<<<<< HEAD
        super().__init__(*args, **kwargs)

        # Set the object's opacity. Note that setting this to < 1 will turn the object from opaque to transparent
        self.world_object.material.opacity = alpha
        # self.world_object.material.alpha_mode = "blend" if alpha < 1 else "opaque"  # automatic
        # TODO: should we add an alpha property on the graphic?

    def unshare_property(self, property: str):
        """unshare a shared property. Experimental and untested!"""
        if not isinstance(property, str):
            raise TypeError

        f = getattr(self, property)
        if f.shared == 0:
            raise BufferError("Cannot detach an independent buffer")

        if property == "colors" and isinstance(property, VertexColors):
            self._colors._buffer = pygfx.Buffer(self._colors.value.copy())
            self.world_object.geometry.colors = self._colors.buffer
            self._colors._shared -= 1

        elif property == "data":
            self._data._buffer = pygfx.Buffer(self._data.value.copy())
            self.world_object.geometry.positions = self._data.buffer
            self._data._shared -= 1

        elif property == "sizes":
            self._sizes._buffer = pygfx.Buffer(self._sizes.value.copy())
            self.world_object.geometry.positions = self._sizes.buffer
            self._sizes._shared -= 1

    def share_property(
        self, property: VertexPositions | VertexColors | PointsSizesFeature
    ):
        """share a property from another graphic. Experimental and untested!"""
        if isinstance(property, VertexPositions):
            # TODO: check if this causes a memory leak
            self._data._shared -= 1

            self._data = property
            self._data._shared += 1
            self.world_object.geometry.positions = self._data.buffer

        elif isinstance(property, VertexColors):
            self._colors._shared -= 1

            self._colors = property
            self._colors._shared += 1
            self.world_object.geometry.colors = self._colors.buffer

        elif isinstance(property, PointsSizesFeature):
            self._sizes._shared -= 1

            self._sizes = property
            self._sizes._shared += 1
            self.world_object.geometry.sizes = self._sizes.buffer
=======
        super().__init__(*args, **kwargs)
>>>>>>> d7d162d9
<|MERGE_RESOLUTION|>--- conflicted
+++ resolved
@@ -147,63 +147,9 @@
                     )
 
         self._size_space = SizeSpace(size_space)
-<<<<<<< HEAD
         super().__init__(*args, **kwargs)
 
         # Set the object's opacity. Note that setting this to < 1 will turn the object from opaque to transparent
         self.world_object.material.opacity = alpha
         # self.world_object.material.alpha_mode = "blend" if alpha < 1 else "opaque"  # automatic
-        # TODO: should we add an alpha property on the graphic?
-
-    def unshare_property(self, property: str):
-        """unshare a shared property. Experimental and untested!"""
-        if not isinstance(property, str):
-            raise TypeError
-
-        f = getattr(self, property)
-        if f.shared == 0:
-            raise BufferError("Cannot detach an independent buffer")
-
-        if property == "colors" and isinstance(property, VertexColors):
-            self._colors._buffer = pygfx.Buffer(self._colors.value.copy())
-            self.world_object.geometry.colors = self._colors.buffer
-            self._colors._shared -= 1
-
-        elif property == "data":
-            self._data._buffer = pygfx.Buffer(self._data.value.copy())
-            self.world_object.geometry.positions = self._data.buffer
-            self._data._shared -= 1
-
-        elif property == "sizes":
-            self._sizes._buffer = pygfx.Buffer(self._sizes.value.copy())
-            self.world_object.geometry.positions = self._sizes.buffer
-            self._sizes._shared -= 1
-
-    def share_property(
-        self, property: VertexPositions | VertexColors | PointsSizesFeature
-    ):
-        """share a property from another graphic. Experimental and untested!"""
-        if isinstance(property, VertexPositions):
-            # TODO: check if this causes a memory leak
-            self._data._shared -= 1
-
-            self._data = property
-            self._data._shared += 1
-            self.world_object.geometry.positions = self._data.buffer
-
-        elif isinstance(property, VertexColors):
-            self._colors._shared -= 1
-
-            self._colors = property
-            self._colors._shared += 1
-            self.world_object.geometry.colors = self._colors.buffer
-
-        elif isinstance(property, PointsSizesFeature):
-            self._sizes._shared -= 1
-
-            self._sizes = property
-            self._sizes._shared += 1
-            self.world_object.geometry.sizes = self._sizes.buffer
-=======
-        super().__init__(*args, **kwargs)
->>>>>>> d7d162d9
+        # TODO: should we add an alpha property on the graphic?