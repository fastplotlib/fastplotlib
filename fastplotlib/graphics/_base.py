--- conflicted
+++ resolved
@@ -106,8 +106,8 @@
         if self.name is not None:
             return f"'{self.name}' fastplotlib.{self.__class__.__name__} @ {hex(id(self))}"
         else:
-<<<<<<< HEAD
             return f"fastplotlib.{self.__class__.__name__} @ {hex(id(self))}"
+
 
 class Interaction(ABC):
     @property
@@ -177,7 +177,4 @@
     feature: str
     new_data: Any
     old_data: Any
-    indices_mapper: callable = None
-=======
-            return f"fastplotlib.{self.__class__.__name__} @ {hex(id(self))}"
->>>>>>> 088f0328
+    indices_mapper: callable = None