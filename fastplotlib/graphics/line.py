from typing import *

import numpy as np

import pygfx

from ._positions_base import PositionsGraphic
<<<<<<< HEAD
=======
from .selectors import (
    LinearRegionSelector,
    LinearSelector,
    RectangleSelector,
    PolygonSelector,
)
>>>>>>> 0e75f6c7
from .features import (
    Thickness,
    VertexPositions,
    VertexColors,
    UniformColor,
    VertexCmap,
    SizeSpace,
)


class LineGraphic(PositionsGraphic):
    _features = {
        "data": VertexPositions,
        "colors": (VertexColors, UniformColor),
        "cmap": (VertexCmap, None),  # none if UniformColor
        "thickness": Thickness,
        "size_space": SizeSpace,
    }

    def __init__(
        self,
        data: Any,
        thickness: float = 2.0,
        colors: str | np.ndarray | Sequence = "w",
        uniform_color: bool = False,
        cmap: str = None,
        cmap_transform: np.ndarray | Sequence = None,
        isolated_buffer: bool = True,
        size_space: str = "screen",
        **kwargs,
    ):
        """
        Create a line Graphic, 2d or 3d

        Parameters
        ----------
        data: array-like
            Line data to plot. Can provide 1D, 2D, or a 3D data.
            | If passing a 1D array, it is used to set the y-values and the x-values are generated as an integer range
            from [0, data.size]
            | 2D data must be of shape [n_points, 2]. 3D data must be of shape [n_points, 3]

        thickness: float, optional, default 2.0
            thickness of the line

        colors: str, array, or iterable, default "w"
            specify colors as a single human-readable string, a single RGBA array,
            or a Sequence (array, tuple, or list) of strings or RGBA arrays

        uniform_color: bool, default ``False``
            if True, uses a uniform buffer for the line color,
            basically saves GPU VRAM when the entire line has a single color

        cmap: str, optional
            Apply a colormap to the line instead of assigning colors manually, this
            overrides any argument passed to "colors". For supported colormaps see the
            ``cmap`` library catalogue: https://cmap-docs.readthedocs.io/en/stable/catalog/

        cmap_transform: 1D array-like of numerical values, optional
            if provided, these values are used to map the colors from the cmap

        size_space: str, default "screen"
            coordinate space in which the thickness is expressed ("screen", "world", "model")

        **kwargs
            passed to :class:`.Graphic`

        """

        super().__init__(
            data=data,
            colors=colors,
            uniform_color=uniform_color,
            cmap=cmap,
            cmap_transform=cmap_transform,
            isolated_buffer=isolated_buffer,
            size_space=size_space,
            **kwargs,
        )

        self._thickness = Thickness(thickness)

        if thickness < 1.1:
            MaterialCls = pygfx.LineThinMaterial
        else:
            MaterialCls = pygfx.LineMaterial

        aa = kwargs.get("alpha_mode", "auto") in ("blend", "weighted_blend")

        if uniform_color:
            geometry = pygfx.Geometry(positions=self._data.buffer)
            material = MaterialCls(
                aa=aa,
                thickness=self.thickness,
                color_mode="uniform",
                color=self.colors,
                pick_write=True,
                thickness_space=self.size_space,
            )
        else:
            material = MaterialCls(
                aa=aa,
                thickness=self.thickness,
                color_mode="vertex",
                pick_write=True,
                thickness_space=self.size_space,
            )
            geometry = pygfx.Geometry(
                positions=self._data.buffer, colors=self._colors.buffer
            )

        world_object: pygfx.Line = pygfx.Line(geometry=geometry, material=material)

        self._set_world_object(world_object)

    @property
    def thickness(self) -> float:
        """Get or set the line thickness"""
        return self._thickness.value

    @thickness.setter
    def thickness(self, value: float):
<<<<<<< HEAD
        self._thickness.set_value(self, value)
=======
        self._thickness.set_value(self, value)

    def add_linear_selector(
        self, selection: float = None, axis: str = "x", **kwargs
    ) -> LinearSelector:
        """
        Adds a :class:`.LinearSelector`.

        Selectors are just ``Graphic`` objects, so you can manage, remove, or delete them from a
        plot area just like any other ``Graphic``.

        Parameters
        ----------
        selection: float, optional
            selected point on the linear selector, by default the first datapoint on the line.

        axis: str, default "x"
            axis that the selector resides on

        kwargs
            passed to :class:`.LinearSelector`

        Returns
        -------
        LinearSelector

        """

        bounds_init, limits, size, center = self._get_linear_selector_init_args(
            axis, padding=0
        )

        if selection is None:
            selection = bounds_init[0]

        selector = LinearSelector(
            selection=selection,
            limits=limits,
            axis=axis,
            parent=self,
            **kwargs,
        )

        self._plot_area.add_graphic(selector, center=False)

        # place selector above this graphic
        selector.offset = selector.offset + (0.0, 0.0, self.offset[-1] + 1)

        return selector

    def add_linear_region_selector(
        self,
        selection: tuple[float, float] = None,
        padding: float = 0.0,
        axis: str = "x",
        **kwargs,
    ) -> LinearRegionSelector:
        """
        Add a :class:`.LinearRegionSelector`.

        Selectors are just ``Graphic`` objects, so you can manage, remove, or delete them from a
        plot area just like any other ``Graphic``.

        Parameters
        ----------
        selection: (float, float), optional
            the starting bounds of the linear region selector, computed from data if not provided

        axis: str, default "x"
            axis that the selector resides on

        padding: float, default 0.0
            Extra padding to extend the linear region selector along the orthogonal axis to make it easier to interact with.

        kwargs
            passed to ``LinearRegionSelector``

        Returns
        -------
        LinearRegionSelector
            linear selection graphic

        """

        bounds_init, limits, size, center = self._get_linear_selector_init_args(
            axis, padding
        )

        if selection is None:
            selection = bounds_init

        # create selector
        selector = LinearRegionSelector(
            selection=selection,
            limits=limits,
            size=size,
            center=center,
            axis=axis,
            parent=self,
            **kwargs,
        )

        self._plot_area.add_graphic(selector, center=False)

        # place selector below this graphic
        selector.offset = selector.offset + (0.0, 0.0, self.offset[-1] - 1)

        # PlotArea manages this for garbage collection etc. just like all other Graphics
        # so we should only work with a proxy on the user-end
        return selector

    def add_rectangle_selector(
        self,
        selection: tuple[float, float, float, float] = None,
        **kwargs,
    ) -> RectangleSelector:
        """
        Add a :class:`.RectangleSelector`.

        Selectors are just ``Graphic`` objects, so you can manage, remove, or delete them from a
        plot area just like any other ``Graphic``.

        Parameters
        ----------
        selection: (float, float, float, float), optional
            initial (xmin, xmax, ymin, ymax) of the selection
        """
        # computes args to create selectors
        n_datapoints = self.data.value.shape[0]
        value_25p = int(n_datapoints / 4)

        # remove any nans
        data = self.data.value[~np.any(np.isnan(self.data.value), axis=1)]

        x_axis_vals = data[:, 0]
        y_axis_vals = data[:, 1]

        ymin = np.floor(y_axis_vals.min()).astype(int)
        ymax = np.ceil(y_axis_vals.max()).astype(int)

        # default selection is 25% of the image
        if selection is None:
            selection = (x_axis_vals[0], x_axis_vals[value_25p], ymin, ymax)

        # min/max limits
        limits = (x_axis_vals[0], x_axis_vals[-1], ymin * 1.5, ymax * 1.5)

        selector = RectangleSelector(
            selection=selection,
            limits=limits,
            parent=self,
            **kwargs,
        )

        self._plot_area.add_graphic(selector, center=False)

        return selector

    def add_polygon_selector(
        self,
        selection: List[tuple[float, float]] = None,
        **kwargs,
    ) -> PolygonSelector:
        """
        Add a :class:`.PolygonSelector`.

        Selectors are just ``Graphic`` objects, so you can manage, remove, or delete them from a
        plot area just like any other ``Graphic``.

        Parameters
        ----------
        selection: List of positions, optional
            Initial points for the polygon. If not given or None, you'll start drawing the selection (clicking adds points to the polygon).
        """

        # remove any nans
        data = self.data.value[~np.any(np.isnan(self.data.value), axis=1)]

        x_axis_vals = data[:, 0]
        y_axis_vals = data[:, 1]

        ymin = np.floor(y_axis_vals.min()).astype(int)
        ymax = np.ceil(y_axis_vals.max()).astype(int)

        # min/max limits
        limits = (x_axis_vals[0], x_axis_vals[-1], ymin * 1.5, ymax * 1.5)

        selector = PolygonSelector(
            selection,
            limits,
            parent=self,
            **kwargs,
        )

        self._plot_area.add_graphic(selector, center=False)

        return selector

    # TODO: this method is a bit of a mess, can refactor later
    def _get_linear_selector_init_args(
        self, axis: str, padding
    ) -> tuple[tuple[float, float], tuple[float, float], float, float]:
        # computes args to create selectors
        n_datapoints = self.data.value.shape[0]
        value_25p = int(n_datapoints / 4)

        # remove any nans
        data = self.data.value[~np.any(np.isnan(self.data.value), axis=1)]

        if axis == "x":
            # xvals
            axis_vals = data[:, 0]

            # yvals to get size and center
            magn_vals = data[:, 1]
        elif axis == "y":
            axis_vals = data[:, 1]
            magn_vals = data[:, 0]

        bounds_init = axis_vals[0], axis_vals[value_25p]
        limits = axis_vals[0], axis_vals[-1]

        # width or height of selector
        size = int(np.ptp(magn_vals) * 1.5 + padding)

        # center of selector along the other axis
        center = sum(quick_min_max(magn_vals)) / 2

        return bounds_init, limits, size, center
>>>>>>> 0e75f6c7
<|MERGE_RESOLUTION|>--- conflicted
+++ resolved
@@ -5,15 +5,7 @@
 import pygfx
 
 from ._positions_base import PositionsGraphic
-<<<<<<< HEAD
-=======
-from .selectors import (
-    LinearRegionSelector,
-    LinearSelector,
-    RectangleSelector,
-    PolygonSelector,
-)
->>>>>>> 0e75f6c7
+from .selectors import PolygonSelector
 from .features import (
     Thickness,
     VertexPositions,
@@ -136,166 +128,7 @@
 
     @thickness.setter
     def thickness(self, value: float):
-<<<<<<< HEAD
         self._thickness.set_value(self, value)
-=======
-        self._thickness.set_value(self, value)
-
-    def add_linear_selector(
-        self, selection: float = None, axis: str = "x", **kwargs
-    ) -> LinearSelector:
-        """
-        Adds a :class:`.LinearSelector`.
-
-        Selectors are just ``Graphic`` objects, so you can manage, remove, or delete them from a
-        plot area just like any other ``Graphic``.
-
-        Parameters
-        ----------
-        selection: float, optional
-            selected point on the linear selector, by default the first datapoint on the line.
-
-        axis: str, default "x"
-            axis that the selector resides on
-
-        kwargs
-            passed to :class:`.LinearSelector`
-
-        Returns
-        -------
-        LinearSelector
-
-        """
-
-        bounds_init, limits, size, center = self._get_linear_selector_init_args(
-            axis, padding=0
-        )
-
-        if selection is None:
-            selection = bounds_init[0]
-
-        selector = LinearSelector(
-            selection=selection,
-            limits=limits,
-            axis=axis,
-            parent=self,
-            **kwargs,
-        )
-
-        self._plot_area.add_graphic(selector, center=False)
-
-        # place selector above this graphic
-        selector.offset = selector.offset + (0.0, 0.0, self.offset[-1] + 1)
-
-        return selector
-
-    def add_linear_region_selector(
-        self,
-        selection: tuple[float, float] = None,
-        padding: float = 0.0,
-        axis: str = "x",
-        **kwargs,
-    ) -> LinearRegionSelector:
-        """
-        Add a :class:`.LinearRegionSelector`.
-
-        Selectors are just ``Graphic`` objects, so you can manage, remove, or delete them from a
-        plot area just like any other ``Graphic``.
-
-        Parameters
-        ----------
-        selection: (float, float), optional
-            the starting bounds of the linear region selector, computed from data if not provided
-
-        axis: str, default "x"
-            axis that the selector resides on
-
-        padding: float, default 0.0
-            Extra padding to extend the linear region selector along the orthogonal axis to make it easier to interact with.
-
-        kwargs
-            passed to ``LinearRegionSelector``
-
-        Returns
-        -------
-        LinearRegionSelector
-            linear selection graphic
-
-        """
-
-        bounds_init, limits, size, center = self._get_linear_selector_init_args(
-            axis, padding
-        )
-
-        if selection is None:
-            selection = bounds_init
-
-        # create selector
-        selector = LinearRegionSelector(
-            selection=selection,
-            limits=limits,
-            size=size,
-            center=center,
-            axis=axis,
-            parent=self,
-            **kwargs,
-        )
-
-        self._plot_area.add_graphic(selector, center=False)
-
-        # place selector below this graphic
-        selector.offset = selector.offset + (0.0, 0.0, self.offset[-1] - 1)
-
-        # PlotArea manages this for garbage collection etc. just like all other Graphics
-        # so we should only work with a proxy on the user-end
-        return selector
-
-    def add_rectangle_selector(
-        self,
-        selection: tuple[float, float, float, float] = None,
-        **kwargs,
-    ) -> RectangleSelector:
-        """
-        Add a :class:`.RectangleSelector`.
-
-        Selectors are just ``Graphic`` objects, so you can manage, remove, or delete them from a
-        plot area just like any other ``Graphic``.
-
-        Parameters
-        ----------
-        selection: (float, float, float, float), optional
-            initial (xmin, xmax, ymin, ymax) of the selection
-        """
-        # computes args to create selectors
-        n_datapoints = self.data.value.shape[0]
-        value_25p = int(n_datapoints / 4)
-
-        # remove any nans
-        data = self.data.value[~np.any(np.isnan(self.data.value), axis=1)]
-
-        x_axis_vals = data[:, 0]
-        y_axis_vals = data[:, 1]
-
-        ymin = np.floor(y_axis_vals.min()).astype(int)
-        ymax = np.ceil(y_axis_vals.max()).astype(int)
-
-        # default selection is 25% of the image
-        if selection is None:
-            selection = (x_axis_vals[0], x_axis_vals[value_25p], ymin, ymax)
-
-        # min/max limits
-        limits = (x_axis_vals[0], x_axis_vals[-1], ymin * 1.5, ymax * 1.5)
-
-        selector = RectangleSelector(
-            selection=selection,
-            limits=limits,
-            parent=self,
-            **kwargs,
-        )
-
-        self._plot_area.add_graphic(selector, center=False)
-
-        return selector
 
     def add_polygon_selector(
         self,
@@ -335,37 +168,4 @@
 
         self._plot_area.add_graphic(selector, center=False)
 
-        return selector
-
-    # TODO: this method is a bit of a mess, can refactor later
-    def _get_linear_selector_init_args(
-        self, axis: str, padding
-    ) -> tuple[tuple[float, float], tuple[float, float], float, float]:
-        # computes args to create selectors
-        n_datapoints = self.data.value.shape[0]
-        value_25p = int(n_datapoints / 4)
-
-        # remove any nans
-        data = self.data.value[~np.any(np.isnan(self.data.value), axis=1)]
-
-        if axis == "x":
-            # xvals
-            axis_vals = data[:, 0]
-
-            # yvals to get size and center
-            magn_vals = data[:, 1]
-        elif axis == "y":
-            axis_vals = data[:, 1]
-            magn_vals = data[:, 0]
-
-        bounds_init = axis_vals[0], axis_vals[value_25p]
-        limits = axis_vals[0], axis_vals[-1]
-
-        # width or height of selector
-        size = int(np.ptp(magn_vals) * 1.5 + padding)
-
-        # center of selector along the other axis
-        center = sum(quick_min_max(magn_vals)) / 2
-
-        return bounds_init, limits, size, center
->>>>>>> 0e75f6c7
+        return selector