--- conflicted
+++ resolved
@@ -5,53 +5,12 @@
 
 from ._base import Graphic, CallbackData, Interaction
 
-<<<<<<< HEAD
 class LineGraphic(Graphic, Interaction):
     def __init__(self, data: np.ndarray, z_position: float = None, size: float = 2.0, colors: np.ndarray = None, cmap: str = None, *args, **kwargs):
         super(LineGraphic, self).__init__(data, colors=colors, cmap=cmap, *args, **kwargs)
 
         self.z_position = z_position
 
-=======
-
-class LineGraphic(Graphic):
-    def __init__(
-            self,
-            data: Any,
-            z_position: float = 0.0,
-            size: float = 2.0,
-            colors: np.ndarray = None,
-            cmap: str = None,
-            *args,
-            **kwargs
-    ):
-        """
-        Create a line Graphic, 2d or 3d
-
-        Parameters
-        ----------
-        data: array-like
-            Line data to plot, 2D must be of shape [n_points, 2], 3D must be of shape [n_points, 3]
-
-        z_position: float, optional
-            z-axis position for placing the graphic
-
-        size: float, optional
-            thickness of the line
-
-        colors:
-
-        cmap: str, optional
-            apply a colormap to the line instead of assigning colors manually
-
-        args
-            passed to Graphic
-        kwargs
-            passed to Graphic
-        """
-        super(LineGraphic, self).__init__(data, colors=colors, cmap=cmap, *args, **kwargs)
-
->>>>>>> e27d8f48
         self.fix_data()
 
         if size < 1.1:
@@ -66,8 +25,6 @@
             material=material(thickness=size, vertex_colors=True)
         )
 
-        self.world_object.position.z = z_position
-
     def fix_data(self):
         # TODO: data should probably be a property of any Graphic?? Or use set_data() and get_data()
         if self.data.ndim == 1:
@@ -76,18 +33,13 @@
         if self.data.shape[1] != 3:
             if self.data.shape[1] != 2:
                 raise ValueError("Must pass 1D, 2D or 3D data")
-<<<<<<< HEAD
+
             # make it 2D with zlevel
             if self.z_position is None:
                 self.z_position = 0
 
             # zeros
             zs = np.full(self.data.shape[0], fill_value=self.z_position, dtype=np.float32)
-=======
-
-            # zeros for z
-            zs = np.zeros(self.data.shape[0], dtype=np.float32)
->>>>>>> e27d8f48
 
             self.data = np.dstack([self.data[:, 0], self.data[:, 1], zs])[0]
 
