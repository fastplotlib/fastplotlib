from collections import OrderedDict
<<<<<<< HEAD
from typing import *
=======
from pathlib import Path
>>>>>>> c27f4897

import numpy as np
from cmap import Colormap

from pygfx import Texture, Color


def get_cmap(name: str, alpha: float = 1.0, gamma: float = 1.0) -> np.ndarray:
    """
    Get a colormap as numpy array

    Parameters
    ----------
    name: str
        name of colormap
    alpha: float
        alpha, 0.0 - 1.0
    gamma: float
        gamma, 0.0 - 1.0

    Returns
    -------
    np.ndarray
        [n_colors, 4], i.e. [n_colors, RGBA]

    """
    cmap = Colormap(name).lut(256, gamma=gamma)
    cmap[:, -1] = alpha
    return cmap.astype(np.float32)


def make_colors(n_colors: int, cmap: str, alpha: float = 1.0) -> np.ndarray:
    """
    Get colors from a colormap. The returned colors are uniformly spaced, except
    for qualitative colormaps where they are returned subsequently.

    Parameters
    ----------
    n_colors: int
        number of colors to get

    cmap: str
        name of colormap

    alpha: float, default 1.0
        alpha value

    Returns
    -------
    np.ndarray
        shape is [n_colors, 4], where the last dimension is RGBA

    """
    cm = Colormap(cmap)

    # can also use cm.category == "qualitative", but checking for non-interpolated
    # colormaps is a bit more general.  (and not all "custom" colormaps will be
    # assigned a category)
    if cm.interpolation == "nearest":
        max_colors = len(cm.color_stops)
        if n_colors > max_colors:
            raise ValueError(
                f"You have requested <{n_colors}> colors but only <{max_colors}> exist for the "
                f"chosen cmap: <{name}>"
            )
        return np.asarray(cm.color_stops, dtype=np.float32)[:n_colors, 1:]

    cm_ixs = np.linspace(0, 255, n_colors, dtype=int)
    return cm(cm_ixs).astype(np.float32)


def get_cmap_texture(name: str, alpha: float = 1.0) -> Texture:
    return Colormap(name).to_pygfx()


def make_colors_dict(labels: Sequence, cmap: str, **kwargs) -> OrderedDict:
    """
    Get a dict for mapping labels onto colors.

    Parameters
    ----------
    labels: Sequence[Any]
        labels for creating a colormap. Order is maintained if it is a list of unique elements.

    cmap: str
        name of colormap

    **kwargs
        passed to make_colors()

    Returns
    -------
    OrderedDict
        keys are labels, values are colors

    Examples
    --------

    .. code-block:: python

        from fastplotlib.utils import get_colors_dict

        labels = ["l1", "l2", "l3"]
        labels_cmap = get_colors_dict(labels, cmap="tab10")

        # illustration of what the `labels_cmap` dict would look like:
        # keep in mind that the tab10 cmap was chosen here

        {
            "l1": <RGBA array for the blue 'tab10' color>,
            "l2": <RGBA array for the orange 'tab10' color>,
            "l3": <RGBA array for the green 'tab10' color>,
        }

        # another example with a non-qualitative cmap
        labels_cmap_seismic = get_colors_dict(labels, cmap="bwr")

        {
            "l1": <RGBA array for the blue 'bwr' color>,
            "l2": <RGBA array for the white 'bwr' color>,
            "l3": <RGBA array for the red 'bwr' color>,
        }

    """
    if not len(set(labels)) == len(labels):
        labels = list(set(labels))
    else:
        labels = list(labels)

    colors = make_colors(len(labels), cmap, **kwargs)

    return OrderedDict(zip(labels, colors))


def quick_min_max(data: np.ndarray) -> tuple[float, float]:
    """
    Adapted from pyqtgraph.ImageView.
    Estimate the min/max values of *data* by subsampling.

    Parameters
    ----------
    data: np.ndarray or array-like with `min` and `max` attributes

    Returns
    -------
    (float, float)
        (min, max)
    """

    if hasattr(data, "min") and hasattr(data, "max"):
        # if value is pre-computed
        if isinstance(data.min, (float, int, np.number)) and isinstance(
            data.max, (float, int, np.number)
        ):
            return data.min, data.max

    while data.size > 1e6:
        ax = np.argmax(data.shape)
        sl = [slice(None)] * data.ndim
        sl[ax] = slice(None, None, 2)
        data = data[tuple(sl)]

    return float(np.nanmin(data)), float(np.nanmax(data))


def make_pygfx_colors(colors, n_colors):
    """
    Parse and make colors array using pyfx.Color

    Parameters
    ----------
    colors: str, list, tuple, or np.ndarray
        pygfx parseable color

    n_colors: int
        number of repeats of the color

    Returns
    -------
    np.ndarray
        shape is [n_colors, 4], i.e. [n_colors, RGBA]
    """

    c = Color(colors)
    colors_array = np.repeat(np.array([c]), n_colors, axis=0)

    return colors_array


def calculate_figure_shape(n_subplots: int) -> tuple[int, int]:
    """
    Returns ``(n_rows, n_cols)`` from given number of subplots ``n_subplots``
    """
    sr = np.sqrt(n_subplots)

    return (int(np.round(sr)), int(np.ceil(sr)))


def normalize_min_max(a):
    """normalize an array between 0 - 1"""
    if np.unique(a).size == 1:
        return np.zeros(a.size)

    return (a - np.min(a)) / (np.max(a - np.min(a)))


def parse_cmap_values(
    n_colors: int,
    cmap_name: str,
    transform: np.ndarray | list[int | float] = None,
) -> np.ndarray:
    """

    Parameters
    ----------
    n_colors: int
        number of graphics in collection

    cmap_name: str
        colormap name

    transform: np.ndarray | List[int | float], optional
        cmap transform
    Returns
    -------

    """
    if transform is None:
        colors = make_colors(n_colors, cmap_name)
        return colors

    else:
        if not isinstance(transform, np.ndarray):
            transform = np.array(transform)

        # use the of the cmap_transform to set the color of the corresponding data
        # each individual data[i] has its color based on the transform values
        if len(transform) != n_colors:
            raise ValueError(
                f"len(cmap_values) != len(data): {len(transform)} != {n_colors}"
            )

        colormap = get_cmap(cmap_name)

        n_colors = colormap.shape[0] - 1

<<<<<<< HEAD
        # can also use cm.category == "qualitative"
        if Colormap(cmap_name).interpolation == "nearest":
            # check that cmap_values are <int> and within the number of colors `n_colors`
=======
        if cmap_name in QUALITATIVE_CMAPS:
            # check that cmap_transform are <int> and within the number of colors `n_colors`
>>>>>>> c27f4897
            # do not scale, use directly
            if not np.issubdtype(transform.dtype, np.integer):
                raise TypeError(
                    f"<int> `cmap_transform` values should be used with qualitative colormaps, "
                    f"the dtype you have passed is {transform.dtype}"
                )
            if max(transform) > n_colors:
                raise IndexError(
                    f"You have chosen the qualitative colormap <'{cmap_name}'> which only has "
                    f"<{n_colors}> colors, which is lower than the max value of your `cmap_transform`."
                    f"Choose a cmap with more colors, or a non-quantitative colormap."
                )
            norm_cmap_values = transform
        else:
            # scale between 0 - n_colors so we can just index the colormap as a LUT
            norm_cmap_values = (normalize_min_max(transform) * n_colors).astype(int)

        # use colormap as LUT to map the cmap_values to the colormap index
        colors = np.vstack([colormap[val] for val in norm_cmap_values])

        return colors<|MERGE_RESOLUTION|>--- conflicted
+++ resolved
@@ -1,9 +1,5 @@
 from collections import OrderedDict
-<<<<<<< HEAD
 from typing import *
-=======
-from pathlib import Path
->>>>>>> c27f4897
 
 import numpy as np
 from cmap import Colormap
@@ -250,14 +246,10 @@
 
         n_colors = colormap.shape[0] - 1
 
-<<<<<<< HEAD
         # can also use cm.category == "qualitative"
         if Colormap(cmap_name).interpolation == "nearest":
             # check that cmap_values are <int> and within the number of colors `n_colors`
-=======
-        if cmap_name in QUALITATIVE_CMAPS:
-            # check that cmap_transform are <int> and within the number of colors `n_colors`
->>>>>>> c27f4897
+        
             # do not scale, use directly
             if not np.issubdtype(transform.dtype, np.integer):
                 raise TypeError(
