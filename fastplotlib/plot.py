from typing import *
import pygfx
from wgpu.gui.auto import WgpuCanvas

from .layouts._subplot import Subplot
<<<<<<< HEAD
from ipywidgets import HBox, Layout, Button, ToggleButton, VBox
from wgpu.gui.jupyter import JupyterWgpuCanvas
=======
from .layouts._record_mixin import RecordMixin
>>>>>>> 162910a8


class Plot(Subplot, RecordMixin):
    def __init__(
            self,
            canvas: WgpuCanvas = None,
            renderer: pygfx.Renderer = None,
            camera: str = '2d',
            controller: Union[pygfx.PanZoomController, pygfx.OrbitController] = None,
            size: Tuple[int, int] = (500, 300),
            **kwargs
    ):
        """
        Simple Plot object.

        Parameters
        ----------
        canvas: WgpuCanvas, optional
            Canvas for drawing

        renderer: pygfx.Renderer, optional
            pygfx renderer instance

        camera:str, optional
            | One of ``"2d"`` or ``"3d"`` indicating 2D or 3D camera

        controller: None, PanZoomController or OrbitOrthoController, optional
            Usually ``None``, you can pass an existing controller from another
            ``Plot`` or ``Subplot`` within a ``GridPlot`` to synchronize them.

        size: (int, int)
            starting size of canvas, default (500, 300)

        kwargs
            passed to Subplot, for example ``name``

        Examples
        --------

        Simple example

        .. code-block:: python

            from fastplotlib import Plot

            # create a `Plot` instance
            plot1 = Plot()

            # make some random 2D image data
            data = np.random.rand(512, 512)

            # plot the image data
            plot1.add_image(data=data)

            # show the plot
            plot1.show()

        Sharing controllers, start from the previous example and create a new jupyter cell

        .. code-block:: python

            # use the controller from the previous plot
            # this will sync the pan & zoom controller
            plot2 = Plot(controller=plot1.controller)

            # make some random 2D image data
            data = np.random.rand(512, 512)

            # plot the image data
            plot2.add_image(data=data)

            # show the plot
            plot2.show()

        """
        super(Plot, self).__init__(
            position=(0, 0),
            parent_dims=(1, 1),
            canvas=canvas,
            renderer=renderer,
            camera=camera,
            controller=controller,
            **kwargs
        )
        super(RecordMixin, self).__init__()

        self._starting_size = size

        self.toolbar = None

    def render(self):
        super(Plot, self).render()

        self.renderer.flush()
        self.canvas.request_draw()

    def show(self, autoscale: bool = True, toolbar: bool = True):
        """
        begins the rendering event loop and returns the canvas

        Returns
        -------
        WgpuCanvas
            the canvas

        """
        self.canvas.request_draw(self.render)
        if autoscale:
            self.auto_scale(maintain_aspect=True, zoom=0.95)

<<<<<<< HEAD
        # check if in jupyter notebook or not
        if not isinstance(self.canvas, JupyterWgpuCanvas):
            return self.canvas

        if toolbar and self.toolbar is None:
            self.toolbar = ToolBar(self).widget
            return VBox([self.canvas, self.toolbar])
        elif toolbar and self.toolbar is not None:
            return VBox([self.canvas, self.toolbar])
        else:
            return self.canvas


class ToolBar:
    def __init__(self,
                 plot: Plot):
        """
        Basic toolbar for a Plot instance.

        Parameters
        ----------
        plot: encapsulated plot instance that will be manipulated using the toolbar buttons
        """
        self.plot = plot

        self.autoscale_button = Button(value=False, disabled=False, icon='expand-arrows-alt',
                                       layout=Layout(width='auto'), tooltip='auto-scale scene')
        self.center_scene_button = Button(value=False, disabled=False, icon='align-center',
                                          layout=Layout(width='auto'), tooltip='auto-center scene')
        self.panzoom_controller_button = ToggleButton(value=True, disabled=False, icon='hand-pointer',
                                                      layout=Layout(width='auto'), tooltip='panzoom controller')
        self.maintain_aspect_button = ToggleButton(value=True, disabled=False, description="1:1",
                                                   layout=Layout(width='auto'),
                                                   tooltip='maintain aspect')
        self.maintain_aspect_button.style.font_weight = "bold"
        self.flip_camera_button = Button(value=False, disabled=False, icon='sync-alt',
                                         layout=Layout(width='auto'), tooltip='flip')

        self.widget = HBox([self.autoscale_button,
                            self.center_scene_button,
                            self.panzoom_controller_button,
                            self.maintain_aspect_button,
                            self.flip_camera_button])

        self.panzoom_controller_button.observe(self.panzoom_control, 'value')
        self.autoscale_button.on_click(self.auto_scale)
        self.center_scene_button.on_click(self.center_scene)
        self.maintain_aspect_button.observe(self.maintain_aspect, 'value')
        self.flip_camera_button.on_click(self.flip_camera)

    def auto_scale(self, obj):
        self.plot.auto_scale(maintain_aspect=self.plot.camera.maintain_aspect)

    def center_scene(self, obj):
        self.plot.center_scene()

    def panzoom_control(self, obj):
        self.plot.controller.enabled = self.panzoom_controller_button.value

    def maintain_aspect(self, obj):
        self.plot.camera.maintain_aspect = self.maintain_aspect_button.value

    def flip_camera(self, obj):
        self.plot.camera.scale.y = -1 * self.plot.camera.scale.y
=======
        self.canvas.set_logical_size(*self._starting_size)

        return self.canvas

    def close(self):
        self.canvas.close()
>>>>>>> 162910a8
<|MERGE_RESOLUTION|>--- conflicted
+++ resolved
@@ -3,12 +3,9 @@
 from wgpu.gui.auto import WgpuCanvas
 
 from .layouts._subplot import Subplot
-<<<<<<< HEAD
 from ipywidgets import HBox, Layout, Button, ToggleButton, VBox
 from wgpu.gui.jupyter import JupyterWgpuCanvas
-=======
 from .layouts._record_mixin import RecordMixin
->>>>>>> 162910a8
 
 
 class Plot(Subplot, RecordMixin):
@@ -118,8 +115,9 @@
         self.canvas.request_draw(self.render)
         if autoscale:
             self.auto_scale(maintain_aspect=True, zoom=0.95)
+            
+        self.canvas.set_logical_size(*self._starting_size)
 
-<<<<<<< HEAD
         # check if in jupyter notebook or not
         if not isinstance(self.canvas, JupyterWgpuCanvas):
             return self.canvas
@@ -132,7 +130,10 @@
         else:
             return self.canvas
 
+    def close(self):
+        self.canvas.close()
 
+        
 class ToolBar:
     def __init__(self,
                  plot: Plot):
@@ -184,11 +185,4 @@
 
     def flip_camera(self, obj):
         self.plot.camera.scale.y = -1 * self.plot.camera.scale.y
-=======
-        self.canvas.set_logical_size(*self._starting_size)
-
-        return self.canvas
-
-    def close(self):
-        self.canvas.close()
->>>>>>> 162910a8
+      