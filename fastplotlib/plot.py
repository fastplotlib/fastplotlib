from typing import *
import pygfx
from wgpu.gui.auto import WgpuCanvas
from .layouts._subplot import Subplot
from ipywidgets import HBox, Layout, Button, ToggleButton, VBox
from wgpu.gui.jupyter import JupyterWgpuCanvas
from .layouts._record_mixin import RecordMixin
from datetime import datetime
import traceback


class Plot(Subplot, RecordMixin):
    def __init__(
            self,
            canvas: WgpuCanvas = None,
            renderer: pygfx.Renderer = None,
            camera: str = '2d',
            controller: Union[pygfx.PanZoomController, pygfx.OrbitController] = None,
            size: Tuple[int, int] = (500, 300),
            **kwargs
    ):
        """
        Simple Plot object.

        Parameters
        ----------
        canvas: WgpuCanvas, optional
            Canvas for drawing

        renderer: pygfx.Renderer, optional
            pygfx renderer instance

        camera:str, optional
            | One of ``"2d"`` or ``"3d"`` indicating 2D or 3D camera

        controller: None, PanZoomController or OrbitOrthoController, optional
            Usually ``None``, you can pass an existing controller from another
            ``Plot`` or ``Subplot`` within a ``GridPlot`` to synchronize them.

        size: (int, int)
            starting size of canvas, default (500, 300)

        kwargs
            passed to Subplot, for example ``name``

        Examples
        --------

        Simple example

        .. code-block:: python

            from fastplotlib import Plot

            # create a `Plot` instance
            plot1 = Plot()

            # make some random 2D image data
            data = np.random.rand(512, 512)

            # plot the image data
            plot1.add_image(data=data)

            # show the plot
            plot1.show()

        Sharing controllers, start from the previous example and create a new jupyter cell

        .. code-block:: python

            # use the controller from the previous plot
            # this will sync the pan & zoom controller
            plot2 = Plot(controller=plot1.controller)

            # make some random 2D image data
            data = np.random.rand(512, 512)

            # plot the image data
            plot2.add_image(data=data)

            # show the plot
            plot2.show()

        """
        super(Plot, self).__init__(
            position=(0, 0),
            parent_dims=(1, 1),
            canvas=canvas,
            renderer=renderer,
            camera=camera,
            controller=controller,
            **kwargs
        )
        RecordMixin.__init__(self)

        self._starting_size = size

        self.toolbar = None

    def render(self):
        super(Plot, self).render()

        self.renderer.flush()
        self.canvas.request_draw()

    def show(self, autoscale: bool = True, toolbar: bool = True):
        """
        begins the rendering event loop and returns the canvas

        Returns
        -------
        WgpuCanvas
            the canvas

        """
        self.canvas.request_draw(self.render)
        if autoscale:
            self.auto_scale(maintain_aspect=True, zoom=0.95)
            
        self.canvas.set_logical_size(*self._starting_size)

        # check if in jupyter notebook or not
        if not isinstance(self.canvas, JupyterWgpuCanvas):
            return self.canvas

        if toolbar and self.toolbar is None:
            self.toolbar = ToolBar(self).widget
            return VBox([self.canvas, self.toolbar])
        elif toolbar and self.toolbar is not None:
            return VBox([self.canvas, self.toolbar])
        else:
            return self.canvas

    def close(self):
        self.canvas.close()

<<<<<<< HEAD

=======
        
>>>>>>> 6712c412
class ToolBar:
    def __init__(self,
                 plot: Plot):
        """
        Basic toolbar for a Plot instance.

        Parameters
        ----------
        plot: encapsulated plot instance that will be manipulated using the toolbar buttons
        """
        self.plot = plot

        self.autoscale_button = Button(value=False, disabled=False, icon='expand-arrows-alt',
                                       layout=Layout(width='auto'), tooltip='auto-scale scene')
        self.center_scene_button = Button(value=False, disabled=False, icon='align-center',
                                          layout=Layout(width='auto'), tooltip='auto-center scene')
        self.panzoom_controller_button = ToggleButton(value=True, disabled=False, icon='hand-pointer',
                                                      layout=Layout(width='auto'), tooltip='panzoom controller')
        self.maintain_aspect_button = ToggleButton(value=True, disabled=False, description="1:1",
                                                   layout=Layout(width='auto'),
                                                   tooltip='maintain aspect')
        self.maintain_aspect_button.style.font_weight = "bold"
        self.flip_camera_button = Button(value=False, disabled=False, icon='sync-alt',
                                         layout=Layout(width='auto'), tooltip='flip')
<<<<<<< HEAD
        self.record_button = ToggleButton(value=False, disabled=False, icon='video',
                                          layout=Layout(width='auto'), tooltip='record')
=======
>>>>>>> 6712c412

        self.widget = HBox([self.autoscale_button,
                            self.center_scene_button,
                            self.panzoom_controller_button,
                            self.maintain_aspect_button,
<<<<<<< HEAD
                            self.flip_camera_button,
                            self.record_button])
=======
                            self.flip_camera_button])
>>>>>>> 6712c412

        self.panzoom_controller_button.observe(self.panzoom_control, 'value')
        self.autoscale_button.on_click(self.auto_scale)
        self.center_scene_button.on_click(self.center_scene)
        self.maintain_aspect_button.observe(self.maintain_aspect, 'value')
        self.flip_camera_button.on_click(self.flip_camera)
<<<<<<< HEAD
        self.record_button.observe(self.record_plot, 'value')
=======
>>>>>>> 6712c412

    def auto_scale(self, obj):
        self.plot.auto_scale(maintain_aspect=self.plot.camera.maintain_aspect)

    def center_scene(self, obj):
        self.plot.center_scene()

    def panzoom_control(self, obj):
        self.plot.controller.enabled = self.panzoom_controller_button.value

    def maintain_aspect(self, obj):
        self.plot.camera.maintain_aspect = self.maintain_aspect_button.value

    def flip_camera(self, obj):
<<<<<<< HEAD
        self.plot.camera.scale.y = -1 * self.plot.camera.scale.y

    def record_plot(self, obj):
        if self.record_button.value:
            try:
                self.plot.record_start(f"./{datetime.now().isoformat()}.mp4")
            except ModuleNotFoundError or FileExistsError:
                traceback.print_exc()
                self.record_button.value = False
        else:
            self.plot.record_stop()
=======
        self.plot.camera.world.scale_y *= -1
>>>>>>> 6712c412
<|MERGE_RESOLUTION|>--- conflicted
+++ resolved
@@ -134,11 +134,6 @@
     def close(self):
         self.canvas.close()
 
-<<<<<<< HEAD
-
-=======
-        
->>>>>>> 6712c412
 class ToolBar:
     def __init__(self,
                  plot: Plot):
@@ -163,32 +158,23 @@
         self.maintain_aspect_button.style.font_weight = "bold"
         self.flip_camera_button = Button(value=False, disabled=False, icon='sync-alt',
                                          layout=Layout(width='auto'), tooltip='flip')
-<<<<<<< HEAD
         self.record_button = ToggleButton(value=False, disabled=False, icon='video',
                                           layout=Layout(width='auto'), tooltip='record')
-=======
->>>>>>> 6712c412
 
         self.widget = HBox([self.autoscale_button,
                             self.center_scene_button,
                             self.panzoom_controller_button,
                             self.maintain_aspect_button,
-<<<<<<< HEAD
                             self.flip_camera_button,
                             self.record_button])
-=======
                             self.flip_camera_button])
->>>>>>> 6712c412
 
         self.panzoom_controller_button.observe(self.panzoom_control, 'value')
         self.autoscale_button.on_click(self.auto_scale)
         self.center_scene_button.on_click(self.center_scene)
         self.maintain_aspect_button.observe(self.maintain_aspect, 'value')
         self.flip_camera_button.on_click(self.flip_camera)
-<<<<<<< HEAD
         self.record_button.observe(self.record_plot, 'value')
-=======
->>>>>>> 6712c412
 
     def auto_scale(self, obj):
         self.plot.auto_scale(maintain_aspect=self.plot.camera.maintain_aspect)
@@ -203,8 +189,7 @@
         self.plot.camera.maintain_aspect = self.maintain_aspect_button.value
 
     def flip_camera(self, obj):
-<<<<<<< HEAD
-        self.plot.camera.scale.y = -1 * self.plot.camera.scale.y
+        self.plot.camera.world.scale_y *= -1
 
     def record_plot(self, obj):
         if self.record_button.value:
@@ -214,7 +199,4 @@
                 traceback.print_exc()
                 self.record_button.value = False
         else:
-            self.plot.record_stop()
-=======
-        self.plot.camera.world.scale_y *= -1
->>>>>>> 6712c412
+            self.plot.record_stop()