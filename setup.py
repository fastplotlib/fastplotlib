from setuptools import setup, find_packages
from pathlib import Path


install_requires = [
    "numpy>=1.23.0",
<<<<<<< HEAD
    "wgpu>=0.16.0",
    "pygfx>=0.3.0",
=======
    "pygfx>=0.4.0",
>>>>>>> fe6bcf89
    "cmap>=0.1.3",
]


extras_require = {
    "docs": [
        "sphinx",
        "sphinx-gallery",
        "furo",
        "glfw",
        "jupyter-rfb>=0.4.1",  # required so ImageWidget docs show up
        "ipywidgets>=8.0.0,<9",
        "sphinx-copybutton",
        "sphinx-design",
        "pandoc",
        "jupyterlab",
        "sidecar",
        "imageio",
        "matplotlib",
        "scikit-learn",
        "imgui-bundle",
    ],
    "notebook": [
        "jupyterlab",
        "jupyter-rfb>=0.4.1",
        "ipywidgets>=8.0.0,<9",
        "sidecar",
    ],
    "tests": [
        "pytest<8.0.0",
        "nbmake",
        "black",
        "scipy",
        "imageio[pyav]",
        "jupyterlab",
        "jupyter-rfb>=0.4.1",
        "ipywidgets>=8.0.0,<9",
        "scikit-learn",
        "tqdm",
        "sidecar",
        "imgui-bundle",
    ],
    "tests-desktop": [
        "pytest<8.0.0",
        "scipy",
        "imageio",
        "scikit-learn",
        "tqdm",
    ],
    "imgui": ["imgui-bundle"],
}


with open(Path(__file__).parent.joinpath("README.md")) as f:
    readme = f.read()

with open(Path(__file__).parent.joinpath("fastplotlib", "VERSION"), "r") as f:
    ver = f.read().split("\n")[0]


classifiers = [
    "Programming Language :: Python :: 3",
    "Topic :: Scientific/Engineering :: Visualization",
    "License :: OSI Approved :: Apache Software License",
    "Intended Audience :: Science/Research",
]


setup(
    name="fastplotlib",
    version=ver,
    long_description=readme,
    long_description_content_type="text/markdown",
    packages=find_packages(),
    url="https://github.com/fastplotlib/fastplotlib",
    license="Apache 2.0",
    author="Kushal Kolar, Caitlin Lewis",
    author_email="",
    python_requires=">=3.10",
    install_requires=install_requires,
    extras_require=extras_require,
    include_package_data=True,
    description="A fast plotting library built using the pygfx render engine",
)<|MERGE_RESOLUTION|>--- conflicted
+++ resolved
@@ -4,12 +4,7 @@
 
 install_requires = [
     "numpy>=1.23.0",
-<<<<<<< HEAD
-    "wgpu>=0.16.0",
-    "pygfx>=0.3.0",
-=======
     "pygfx>=0.4.0",
->>>>>>> fe6bcf89
     "cmap>=0.1.3",
 ]
 
